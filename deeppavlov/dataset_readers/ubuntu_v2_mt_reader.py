--- conflicted
+++ resolved
@@ -97,10 +97,7 @@
                   [''] if len(sent_list) < self.num_turns else sent_list[:self.num_turns]
             return res
         elif padding == "pre":
-<<<<<<< HEAD
-=======
             # context[-(self.num_turns + 1):-1]  because the last item of `context` is always '' (empty string)
->>>>>>> 0868c81a
             sent_list = context[-(self.num_turns + 1):-1]
             if len(sent_list) <= self.num_turns:
                 tmp = sent_list[:]
