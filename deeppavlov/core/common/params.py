--- conflicted
+++ resolved
@@ -18,10 +18,6 @@
 
 from deeppavlov.core.commands.utils import expand_path, parse_config
 from deeppavlov.core.common.errors import ConfigError
-<<<<<<< HEAD
-from deeppavlov.core.common.log import get_logger
-=======
->>>>>>> 347dc625
 from deeppavlov.core.common.registry import get_model
 from deeppavlov.core.models.component import Component
 
@@ -102,12 +98,10 @@
             kwargs['mode'] = mode
 
         component = cls(**dict(config_params, **kwargs))
-
         try:
             _refs[config_params['id']] = component
         except KeyError:
             pass
-
     except Exception:
         log.exception("Exception in {}".format(cls))
         raise
