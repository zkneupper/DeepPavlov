--- conflicted
+++ resolved
@@ -47,19 +47,11 @@
             self.load_path = expand_path(load_path)
             if mode != 'train' and self.load_path != self.save_path:
                 log.warning("Load path '{}' differs from save path '{}' in '{}' mode for {}."
-<<<<<<< HEAD
                      .format(self.load_path, self.save_path, mode, self.__class__.__name__))
         elif mode != 'train' and self.save_path:
             self.load_path = self.save_path
             log.warning("No load path is set for {} in '{}' mode. Using save path instead"
-                 .format(self.__class__.__name__, mode))
-=======
-                            .format(self.load_path, self.save_path, mode, self.__class__.__name__))
-        elif mode != 'train' and self.save_path:
-            self.load_path = self.save_path
-            log.warning("No load path is set for {} in '{}' mode. Using save path instead"
                         .format(self.__class__.__name__, mode))
->>>>>>> ec1c4e0b
         else:
             self.load_path = None
             log.warning("No load path is set for {}!".format(self.__class__.__name__))
