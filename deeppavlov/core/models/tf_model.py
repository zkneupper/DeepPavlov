--- conflicted
+++ resolved
@@ -19,13 +19,11 @@
 import tensorflow as tf
 from tensorflow.python.ops import variables
 
+from deeppavlov.core.models.nn_model import NNModel
 from deeppavlov.core.common.log import get_logger
-<<<<<<< HEAD
-from deeppavlov.core.models.nn_model import NNModel
-=======
 
->>>>>>> 6babbb5e
 from .tf_backend import TfModelMeta
+
 
 log = get_logger(__name__)
 
@@ -33,11 +31,8 @@
 class TFModel(NNModel, metaclass=TfModelMeta):
     """Parent class for all components using TensorFlow."""
 
-<<<<<<< HEAD
-=======
     sess: tf.Session
 
->>>>>>> 6babbb5e
     def __init__(self, *args, **kwargs) -> None:
         super().__init__(*args, **kwargs)
 
