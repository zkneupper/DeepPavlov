# Copyright 2017 Neural Networks and Deep Learning lab, MIPT
#
# Licensed under the Apache License, Version 2.0 (the "License");
# you may not use this file except in compliance with the License.
# You may obtain a copy of the License at
#
#     http://www.apache.org/licenses/LICENSE-2.0
#
# Unless required by applicable law or agreed to in writing, software
# distributed under the License is distributed on an "AS IS" BASIS,
# WITHOUT WARRANTIES OR CONDITIONS OF ANY KIND, either express or implied.
# See the License for the specific language governing permissions and
# limitations under the License.
from pathlib import Path
<<<<<<< HEAD
from typing import Union
import os
=======
from typing import Union, Dict, TypeVar

from deeppavlov.core.common.file import read_json, find_config
>>>>>>> dfc5e3b3

# noinspection PyShadowingBuiltins
_T = TypeVar('_T', str, float, bool, list, dict)


def _parse_config_property(item: _T, variables: Dict[str, Union[str, Path, float, bool, None]]) -> _T:
    """Recursively apply config's variables values to its property"""
    if isinstance(item, str):
        return item.format(**variables)
    elif isinstance(item, list):
        return [_parse_config_property(item, variables) for item in item]
    elif isinstance(item, dict):
        return {k: _parse_config_property(v, variables) for k, v in item.items()}
    else:
        return item


def parse_config(config: Union[str, Path, dict]) -> dict:
    """Read config's variables and apply their values to all its properties"""
    if isinstance(config, (str, Path)):
        find_config(config)
        config = read_json(config)

    variables = {
        'DEEPPAVLOV_PATH': Path(__file__).parent.parent.parent
    }
    for name, value in config.get('metadata', {}).get('variables', {}).items():
        variables[name] = value.format(**variables)

    return _parse_config_property(config, variables)


def expand_path(path: Union[str, Path]) -> Path:
    """Convert relative paths to absolute with resolving user directory."""
    return Path(path).expanduser().resolve()


def import_packages(packages: list) -> None:
    """Import packages from list to execute their code."""
    for package in packages:
        __import__(package)<|MERGE_RESOLUTION|>--- conflicted
+++ resolved
@@ -12,14 +12,9 @@
 # See the License for the specific language governing permissions and
 # limitations under the License.
 from pathlib import Path
-<<<<<<< HEAD
-from typing import Union
-import os
-=======
 from typing import Union, Dict, TypeVar
 
 from deeppavlov.core.common.file import read_json, find_config
->>>>>>> dfc5e3b3
 
 # noinspection PyShadowingBuiltins
 _T = TypeVar('_T', str, float, bool, list, dict)
