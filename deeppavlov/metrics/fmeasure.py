--- conflicted
+++ resolved
@@ -27,11 +27,8 @@
 
 @register_metric('ner_f1')
 def ner_f1(y_true, y_predicted):
-<<<<<<< HEAD
     _, y_predicted = zip(*y_predicted)
     y_true, _ = zip(*y_true)
-=======
->>>>>>> 361ca783
     y_true = list(chain(*y_true))
     y_predicted = list(chain(*y_predicted))
     results = precision_recall_f1(y_true,
