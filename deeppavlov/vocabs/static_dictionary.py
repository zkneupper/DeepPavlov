import shutil
from collections import defaultdict
from pathlib import Path

from deeppavlov.core.common.registry import register
from deeppavlov.core.data.utils import is_done, mark_done
from deeppavlov.core.common import paths
from deeppavlov.core.common.file import load_pickle, save_pickle


@register('static_dictionary')
class StaticDictionary:
    dict_name = None

    @staticmethod
    def _get_source(*args, **kwargs):
        raw_path = args[2] if len(args) > 2 else kwargs.get('raw_dictionary_path', None)
        if not raw_path:
            raise RuntimeError('raw_path for StaticDictionary is not set')
        with open(raw_path, newline='') as f:
            data = [line.strip().split('\t')[0] for line in f]
        return data

    @staticmethod
    def _normalize(word):
        return '⟬{}⟭'.format(word.strip().lower().replace('ё', 'е'))

    def __init__(self, data_dir=None, *args, **kwargs):
        if data_dir is None:
            data_dir = paths.USR_PATH
        data_dir = Path(data_dir)
        if self.dict_name is None:
            self.dict_name = args[0] if args else kwargs.get('dictionary_name', 'dictionary')

        data_dir = data_dir / self.dict_name

        alphabet_path = data_dir / 'alphabet.pkl'
        words_path = data_dir / 'words.pkl'
        words_trie_path = data_dir / 'words_trie.pkl'

        if not is_done(data_dir):
            print('Trying to build a dictionary in {}'.format(data_dir))
            if data_dir.is_dir():
                shutil.rmtree(data_dir)
<<<<<<< HEAD
            data_dir.mkdir(mode=0o755, parents=True)
=======
            data_dir.mkdir(parents=True)
>>>>>>> 61167139

            words = self._get_source(data_dir, *args, **kwargs)
            words = {self._normalize(word) for word in words}

            alphabet = {c for w in words for c in w}
            alphabet.remove('⟬')
            alphabet.remove('⟭')

            save_pickle(alphabet, alphabet_path)
            save_pickle(words, words_path)

            words_trie = defaultdict(set)
            for word in words:
                for i in range(len(word)):
                    words_trie[word[:i]].add(word[:i+1])
                words_trie[word] = set()
            words_trie = {k: sorted(v) for k, v in words_trie.items()}

            save_pickle(words_trie, words_trie_path)

            mark_done(data_dir)
            print('built')
        else:
            print('Loading a dictionary from {}'.format(data_dir))

        self.alphabet = load_pickle(alphabet_path)
        self.words_set = load_pickle(words_path)
        self.words_trie = load_pickle(words_trie_path)<|MERGE_RESOLUTION|>--- conflicted
+++ resolved
@@ -42,11 +42,7 @@
             print('Trying to build a dictionary in {}'.format(data_dir))
             if data_dir.is_dir():
                 shutil.rmtree(data_dir)
-<<<<<<< HEAD
-            data_dir.mkdir(mode=0o755, parents=True)
-=======
             data_dir.mkdir(parents=True)
->>>>>>> 61167139
 
             words = self._get_source(data_dir, *args, **kwargs)
             words = {self._normalize(word) for word in words}
