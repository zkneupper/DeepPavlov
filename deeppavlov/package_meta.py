--- conflicted
+++ resolved
@@ -1,9 +1,4 @@
-<<<<<<< HEAD
-__version__ = '0.0.5.3'
-__author__ = 'Neural Networks and Deep Learning lab, MIPT'
-=======
 __version__ = '0.0.6.1'
 __author__ = 'Neural Networks and Deep Learning lab, MIPT'
 __keywords__ = ['NLP', 'NER', 'SQUAD', 'Intents', 'Chatbot']
-__description__ = 'An open source library for building end-to-end dialog systems and training chatbots.'
->>>>>>> abfb884b
+__description__ = 'An open source library for building end-to-end dialog systems and training chatbots.'