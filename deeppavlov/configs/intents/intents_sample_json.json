--- conflicted
+++ resolved
@@ -59,12 +59,7 @@
         ],
         "out": [
           "y_labels",
-<<<<<<< HEAD
-          "y_probas",
-          "y_classes"
-=======
           "y_probas_dict"
->>>>>>> 5c40f11c
         ],
         "main": true,
         "name": "intent_model",
@@ -94,12 +89,7 @@
     ],
     "out": [
       "y_labels",
-<<<<<<< HEAD
-      "y_probas",
-      "y_classes"
-=======
       "y_probas_dict"
->>>>>>> 5c40f11c
     ]
   },
   "train": {
