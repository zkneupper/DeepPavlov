--- conflicted
+++ resolved
@@ -40,26 +40,16 @@
         "name": "simple_vocab",
         "default_token": "<UNK>",
         "special_tokens": ["<UNK>", "<SOS>"],
-<<<<<<< HEAD
-        "save_path": "vocabs/src_tokens.dict",
-        "load_path": "vocabs/src_tokens.dict"
-=======
         "save_path": "vocabs/kvret_src_tokens.dict",
         "load_path": "vocabs/kvret_src_tokens.dict"
->>>>>>> 0f896e8f
       },
       {
         "id": "tgt_token_vocab",
         "name": "simple_vocab",
         "default_token": "<UNK>",
         "special_tokens": ["<UNK>", "<SOS>", "<EOS>"],
-<<<<<<< HEAD
-        "save_path": "vocabs/tgt_tokens.dict",
-        "load_path": "vocabs/tgt_tokens.dict"
-=======
         "save_path": "vocabs/kvret_tgt_tokens.dict",
         "load_path": "vocabs/kvret_tgt_tokens.dict"
->>>>>>> 0f896e8f
       },
       {
         "id": "token_embedder",
@@ -79,24 +69,15 @@
         "network_parameters": {
           "load_path": "seq2seq_go_bot/model",
           "save_path": "seq2seq_go_bot/model",
-<<<<<<< HEAD
-          "learning_rate": 0.001,
-          "beam_width": 2,
-=======
           "learning_rate": 0.0002,
           "dropout_rate": 0.2,
           "state_dropout_rate": 0.07,
           "beam_width": 1,
->>>>>>> 0f896e8f
           "target_start_of_sequence_index": "#tgt_token_vocab.__getitem__('<SOS>')",
           "target_end_of_sequence_index": "#tgt_token_vocab.__getitem__('<EOS>')",
           "source_vocab_size": "#src_token_vocab.__len__()",
           "target_vocab_size": "#tgt_token_vocab.__len__()",
-<<<<<<< HEAD
-          "hidden_size": 128,
-=======
           "hidden_size": 256,
->>>>>>> 0f896e8f
           "kb_attention_hidden_sizes": [64, 32]
         },
         "debug": true,
@@ -141,11 +122,7 @@
     },
     "download": [
       "http://files.deeppavlov.ai/deeppavlov_data/vocabs.tar.gz",
-<<<<<<< HEAD
-      "http://files.deeppavlov.ai/deeppavlov_data/seq2seq_go_bot.tar.gz",
-=======
       "http://files.deeppavlov.ai/deeppavlov_data/seq2seq_go_bot_v2.tar.gz",
->>>>>>> 0f896e8f
       {
         "url": "http://files.deeppavlov.ai/deeppavlov_data/embeddings/wiki.en.bin",
         "subdir": "embeddings"
