--- conflicted
+++ resolved
@@ -19,10 +19,7 @@
 
 import spacy
 from spacy.lang.en import English
-<<<<<<< HEAD
-=======
 from sklearn.feature_extraction.stop_words import ENGLISH_STOP_WORDS
->>>>>>> 3215fc31
 
 from deeppavlov.core.models.component import Component
 from deeppavlov.core.common.registry import register
@@ -40,47 +37,30 @@
     Works only for English language.
     """
 
-<<<<<<< HEAD
-    def __init__(self, disable: list = None, stopwords: list = None, batch_size: int = None,
-                 ngram_range: Tuple[int, int] = None, lemmas=False, n_threads: int = None,
-                 lowercase: bool = None, alphas_only = False, **kwargs):
-=======
     def __init__(self, disable: list = None, stopwords: list = None,
                  batch_size: int = None, ngram_range: List[int] = None, lemmas=False,
                  n_threads: int = None, lowercase: bool = None, alphas_only: bool = None, **kwargs):
->>>>>>> 3215fc31
         """
         :param disable: pipeline processors to omit; if nothing should be disabled,
          pass an empty list
         :param stopwords: a set of words to skip
         :param batch_size: a batch size for internal spaCy multi-threading
         :param ngram_range: range for producing ngrams, ex. for unigrams + bigrams should be set to
-<<<<<<< HEAD
-        (1, 2), for bigrams only should be set to (2, 2)
-=======
         [1, 2], for bigrams only should be set to [2, 2]
->>>>>>> 3215fc31
         :param lemmas: weather to perform lemmatizing or not while tokenizing, currently works only
         for the English language
         :param n_threads: a number of threads for internal spaCy multi-threading
         """
         if disable is None:
             disable = ['parser', 'ner']
-<<<<<<< HEAD
-=======
         if ngram_range is None:
             ngram_range = [1, 1]
->>>>>>> 3215fc31
         self.stopwords = stopwords or []
         self.model = spacy.load('en', disable=disable)
         self.model.add_pipe(self.model.create_pipe('sentencizer'))
         self.tokenizer = English().Defaults.create_tokenizer(self.model)
         self.batch_size = batch_size
-<<<<<<< HEAD
-        self.ngram_range = ngram_range
-=======
         self.ngram_range = tuple(ngram_range)  # cast JSON array to tuple
->>>>>>> 3215fc31
         self.lemmas = lemmas
         self.n_threads = n_threads
         self.lowercase = lowercase
@@ -122,11 +102,8 @@
         else:
             _lowercase = self.lowercase
 
-<<<<<<< HEAD
-=======
         # print(_lowercase)
 
->>>>>>> 3215fc31
         for i, doc in enumerate(
                 self.tokenizer.pipe(data, batch_size=_batch_size, n_threads=_n_threads)):
             # DEBUG
@@ -167,18 +144,6 @@
             processed_doc = ngramize(filtered, ngram_range=_ngram_range)
             yield from processed_doc
 
-<<<<<<< HEAD
-    def _filter(self, items):
-        """
-        Make ngrams from a list of tokens/lemmas
-        :param items: list of tokens, lemmas or other strings to form ngrams
-        :return: filtered list of tokens/lemmas
-        """
-        if self.alphas_only:
-            filter_fn = lambda x: x.isalpha() and x not in self.stopwords
-        else:
-            filter_fn = lambda x: not x.isspace() and x not in self.stopwords
-=======
     def _filter(self, items, alphas_only=True):
         """
         Make ngrams from a list of tokens/lemmas
@@ -196,7 +161,6 @@
         else:
             filter_fn = lambda x: not x.isspace() and x not in self.stopwords
 
->>>>>>> 3215fc31
         return list(filter(filter_fn, items))
 
     def set_stopwords(self, stopwords):
